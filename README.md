# ML Trading Strategy Backtester

A comprehensive Streamlit application that implements sophisticated trading strategies using machine learning. This application combines two powerful strategies from Jupyter notebooks into an interactive dashboard with object-oriented programming design.

##  Features

###  Trading Strategies

1. **Moving Average Crossover with ML Filter**
   - Classic MA crossover strategy with intelligent signal filtering
   - Machine learning model predicts successful entry signals
   - Gradient boosting classifier for signal quality assessment
   - Comparative analysis between baseline and ML-enhanced strategies

2. **Volatility Forecasting Strategy**
   - Risk-adjusted position sizing based on predicted volatility
   - GARCH(1,1) and Random Forest volatility forecasting
   - Dynamic leverage adjustment with volatility targeting
   - Rolling rebalancing with transaction cost modeling

###  Interactive Features

- **Real-time Parameter Adjustment**: Modify strategy parameters and see results instantly
- **Multi-Strategy Comparison**: Run and compare different strategies side-by-side
- **Advanced Visualizations**: Interactive Plotly charts for comprehensive analysis
- **Performance Analytics**: Detailed metrics including CAGR, Sharpe ratio, drawdowns
- **Data Export**: Download results as CSV files for further analysis

### Analytics Dashboard

- Equity curves with hover details
- Price charts with trading signals
- Volatility forecasts visualization
- Drawdown analysis
- Returns distribution analysis
- ML probability tracking

##  Quick Start

### Option 1: Deploy on Streamlit Cloud (Recommended)

1. **Fork this repository** to your GitHub account
2. **Visit [share.streamlit.io](https://share.streamlit.io)**
3. **Click "New app"** and connect your GitHub account
4. **Select your forked repository** and set:
   - Main file path: `app.py`
   - Python version: 3.9+ (recommended)
5. **Click "Deploy"** - the app will automatically install dependencies

**🌐 Live Demo**: [View the deployed app](https://ml-trading-strategies.streamlit.app)

### Option 2: Automated Local Setup

```bash
# Make the setup script executable
chmod +x run_app.sh

# Run the setup and launch script
./run_app.sh
```

### Option 3: Manual Local Setup

```bash
# Create virtual environment
python3 -m venv venv
source venv/bin/activate  # On Windows: venv\Scripts\activate

# Install dependencies
pip install -r requirements.txt

# Launch the application
streamlit run app.py
```

<<<<<<< HEAD
## 🔧 Deployment Configuration

The app is optimized for Streamlit Cloud deployment with:

- **Configuration**: `.streamlit/config.toml` for production settings
- **Dependencies**: `requirements.txt` with pinned versions for reproducibility
- **System packages**: `packages.txt` for additional system dependencies
- **Caching**: `@st.cache_data` decorators for optimal performance
- **Error handling**: Comprehensive exception handling and user feedback

### Environment Variables (Optional)

For enhanced functionality, you can set these environment variables in Streamlit Cloud:

```bash
# Optional: Custom default settings
DEFAULT_TICKER=AAPL
DEFAULT_START_DATE=2020-01-01
```

## 📋 Requirements
=======
##  Requirements
>>>>>>> e01433d5

- Python 3.8+
- Required packages (automatically installed):
  - streamlit
  - plotly
  - pandas
  - numpy
  - yfinance
  - scikit-learn
  - ta (technical analysis)
  - arch (GARCH modeling)
  - matplotlib

##  Architecture

The application follows object-oriented design principles with clean separation of concerns:

```
├── app.py              # Streamlit dashboard interface
├── strategies.py       # Strategy implementations (OOP)
├── requirements.txt    # Package dependencies
├── run_app.sh         # Setup and launch script
└── README.md          # This file
```

### Core Classes

- **BaseStrategy**: Abstract base class defining the strategy interface
- **MACrossoverStrategy**: Moving average crossover with ML filtering
- **VolatilityStrategy**: Volatility forecasting with risk management
- **StrategyFactory**: Factory pattern for strategy creation
- **Metrics**: Performance metrics data container

##  Strategy Details

### Moving Average Crossover Strategy

**Parameters:**
- Short/Long MA windows
- ML holding period
- Probability threshold for signal filtering
- Slippage and transaction costs

**Features:**
- Technical indicators (MACD, RSI, Bollinger Bands)
- Time-series cross-validation
- Signal quality prediction
- Risk-adjusted performance metrics

### Volatility Forecasting Strategy

**Parameters:**
- Volatility target
- Maximum leverage
- Rebalancing frequency
- Transaction costs

**Features:**
- GARCH(1,1) volatility modeling
- Random Forest ML forecasting
- Dynamic position sizing
- Risk-based portfolio management

##  Usage Guide

1. **Select Strategy**: Choose between MA Crossover or Volatility Forecasting
2. **Configure Parameters**: Adjust strategy parameters in the sidebar
3. **Set Market Data**: Enter ticker symbol and date range
4. **Run Backtest**: Click the "Run Backtest" button
5. **Analyze Results**: Review performance metrics and interactive charts
6. **Export Data**: Download results for further analysis

##  Performance Metrics

The dashboard provides comprehensive performance analytics:

- **CAGR**: Compound Annual Growth Rate
- **Sharpe Ratio**: Risk-adjusted returns
- **Maximum Drawdown**: Worst peak-to-trough decline
- **Total Return**: Cumulative performance
- **Volatility**: Annualized return volatility
- **Trade Count**: Number of executed trades

##  Customization

The modular design allows easy extension:

1. **Add New Strategies**: Inherit from `BaseStrategy` class
2. **Custom Indicators**: Extend indicator calculation methods
3. **New Visualizations**: Add custom Plotly charts
4. **Enhanced Analytics**: Implement additional performance metrics

##  Example Usage

```python
# Create strategy instance
from strategies import StrategyFactory

strategy = StrategyFactory.create_strategy(
    "MA Crossover",
    ticker="AAPL",
    start_date="2020-01-01",
    short_window=20,
    long_window=100
)

# Run backtest
results = strategy.run_backtest()

# Access results
baseline_equity = results["baseline"]["equity"]
ml_equity = results["ml_filtered"]["equity"]
```

##  Contributing

Feel free to contribute by:
- Adding new trading strategies
- Improving visualizations
- Enhancing performance metrics
- Adding new data sources
- Optimizing performance

##  Disclaimer

This application is for educational and research purposes only. Past performance does not guarantee future results. Always conduct thorough testing and risk assessment before implementing any trading strategy with real capital.

##  License

This project is provided as-is for educational purposes. Use at your own risk and ensure compliance with relevant financial regulations in your jurisdiction.

---

**Built with Streamlit, Plotly, and scikit-learn**<|MERGE_RESOLUTION|>--- conflicted
+++ resolved
@@ -73,7 +73,6 @@
 streamlit run app.py
 ```
 
-<<<<<<< HEAD
 ## 🔧 Deployment Configuration
 
 The app is optimized for Streamlit Cloud deployment with:
@@ -95,9 +94,6 @@
 ```
 
 ## 📋 Requirements
-=======
-##  Requirements
->>>>>>> e01433d5
 
 - Python 3.8+
 - Required packages (automatically installed):
